--- conflicted
+++ resolved
@@ -242,11 +242,7 @@
         ("panel_width", 150, "Width of the left panel"),
         ("sections", ['Default'],
             "Foreground color of inactive tab"),
-<<<<<<< HEAD
-        ("name", "max", "Name of this layout."),
-=======
         ("name", "treetab", "Name of this layout."),
->>>>>>> 346489ee
     )
 
     def __init__(self, **config):
