--- conflicted
+++ resolved
@@ -40,11 +40,8 @@
                 # if variable wasn't set
                 config_directory = os.path.expanduser("~/.config")
             fname = os.path.join(config_directory, "qtile", "config.py")
-<<<<<<< HEAD
-=======
         elif fname == "default":
             fname = utils.data.path("resources/default_config.py")
->>>>>>> 3e4ad594
 
         self.fname = fname
 
@@ -79,4 +76,4 @@
             v = getattr(default_config, option)
             if hasattr(config, option):
                 v = getattr(config, option)
-            setattr(self, option, v)
+            setattr(self, option, v)